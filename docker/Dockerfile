FROM lsiobase/ubuntu:focal
LABEL maintainer="Josh.5 <jsunnex@gmail.com>"


# Env variables
ENV \
    LIBVA_DRIVERS_PATH="/usr/lib/x86_64-linux-gnu/dri" \
    NVIDIA_DRIVER_CAPABILITIES="compute,video,utility" \
    NVIDIA_VISIBLE_DEVICES="all"


# Install the runtime dependencies
# TODO: Remove intel-opencl-icd and replace with suggested build by Jellyfin
#   https://jellyfin.org/docs/general/administration/hardware-acceleration.html
#   https://github.com/jellyfin/jellyfin/blob/master/Dockerfile
RUN \
    echo "**** Install runtime packages ****" \
        && apt-get update \
        && apt-get install -y \
            libexpat1=2.2.9-1build1 \
<<<<<<< HEAD
            libgl1-mesa-dri=21.0.3-0ubuntu0.3~20.04.5 \
=======
            libgl1-mesa-dri=21.0.3-0ubuntu0.3~20.04.4 \
>>>>>>> 8439a766
            libglib2.0-0=2.64.6-1~ubuntu20.04.4 \
            libgomp1=10.3.0-1ubuntu1~20.04 \
            libharfbuzz0b=2.6.4-1ubuntu4 \
            libv4l-0=1.18.0-2build1 \
            libx11-6=2:1.6.9-2ubuntu1.2 \
            libxcb1=1.14-2 \
            libxext6=2:1.3.4-0ubuntu1 \
            libxml2=2.9.10+dfsg-5ubuntu0.20.04.1 \
            vainfo=2.6.0+ds1-1 \
    && \
    echo "**** Install arch specific packages for $(uname -m) ****" \
        && sleep 2 \
        && \
        if uname -m | grep -q x86; then \
            echo "**** Add Intel Graphics repository  ****" \
                && apt-get install -y \
                    gnupg \
                && echo "deb [arch=amd64] https://repositories.intel.com/graphics/ubuntu focal main" > /etc/apt/sources.list.d/intel-graphics.list \
                && apt-key adv --fetch-keys https://repositories.intel.com/graphics/intel-graphics.key \
            && \
            echo "**** Install Intel Media Drivers  ****" \
                && apt-get update \
                && apt-get install -y \
                    i965-va-driver=2.4.0-0ubuntu1 \
                    intel-igc-cm=1.0.40+i593~u20.04 \
                    intel-level-zero-gpu=1.1.20389+i593~u20.04 \
                    intel-media-va-driver-non-free=21.1.2+i526~u20.04 \
                    intel-opencl-icd=21.29.20389+i593~u20.04 \
                    level-zero=1.4.1+i593~u20.04 \
                    libigc1=1.0.7862+i593~u20.04 \
                    libigdfcl1=1.0.7862+i593~u20.04 \
                    libigdgmm11=21.2.1+i611~u20.04 \
                    libmfx1=21.2.2+i593~u20.04 \
                    libva-drm2=2.12.0+i611~u20.04 \
                    libva-wayland2=2.12.0+i611~u20.04 \
                    libva-x11-2=2.12.0+i611~u20.04 \
                    libva2=2.12.0+i611~u20.04 \
            && \
            echo "**** Install MESA Media Drivers for AMD VAAPI ****" \
                && apt-get install -y \
<<<<<<< HEAD
                    mesa-va-drivers=21.0.3-0ubuntu0.3~20.04.5 \
=======
                    mesa-va-drivers=21.0.3-0ubuntu0.3~20.04.4 \
>>>>>>> 8439a766
            && \
            echo "**** Remove build packages ****" \
                && apt-get remove -y \
                    gnupg \
            && \
            echo ; \
        fi \
    && \
    echo "**** Section cleanup ****" \
        && apt-get clean autoclean -y \
        && apt-get autoremove -y \
        && rm -rf \
            /var/lib/apt/lists/* \
            /var/tmp/* \
            /tmp/*


# Install ffmpeg
ARG JELLYFIN_FFMPEG_VERSION="4.3.1-4"
RUN \
    echo "**** Install FFmpeg for $(uname -m) ****" \
        && sleep 2 \
        && \
        if uname -m | grep -q x86; then \
            echo "**** Add Jellyfin repository ****" \
                && apt-get update \
                && apt-get install -y \
                    gnupg \
                    curl \
                && curl -ks https://repo.jellyfin.org/jellyfin_team.gpg.key | apt-key add - \
                && echo "deb [arch=$( dpkg --print-architecture )] https://repo.jellyfin.org/ubuntu focal main" | tee /etc/apt/sources.list.d/jellyfin.list \
            && \
            echo "**** Install jellyfin-ffmpeg and linked 3rd party libs ****" \
                && apt-get update \
                && apt-get install --no-install-recommends --no-install-suggests -y \
                    openssl \
                    locales \
                &&  curl -ksL \
                    -o /tmp/jellyfin-ffmpeg_${JELLYFIN_FFMPEG_VERSION}-focal_amd64.deb \
                    "https://repo.jellyfin.org/releases/server/ubuntu/versions/jellyfin-ffmpeg/${JELLYFIN_FFMPEG_VERSION}/jellyfin-ffmpeg_${JELLYFIN_FFMPEG_VERSION}-focal_amd64.deb" \
                && apt-get install -y \
                    /tmp/jellyfin-ffmpeg_${JELLYFIN_FFMPEG_VERSION}-focal_amd64.deb \
                && ln -s /usr/lib/jellyfin-ffmpeg/ffmpeg /usr/local/bin/ffmpeg \
                && ln -s /usr/lib/jellyfin-ffmpeg/ffprobe /usr/local/bin/ffprobe \
            && \
            echo "**** Remove build packages ****" \
                && apt-get remove -y \
                    curl \
                    gnupg \
            && \
            echo ; \
        fi \
        && \
        if uname -m | grep -q aarch64; then \
            echo "**** Install ffmpeg and linked 3rd party libs ****" \
                && apt-get update \
                && apt-get install --no-install-recommends --no-install-suggests -y \
                    ffmpeg \
                    libssl-dev \
                    ca-certificates \
                    libfontconfig1 \
                    libfreetype6 \
                    libomxil-bellagio0 \
                    libomxil-bellagio-bin \
                    locales \
            && \
            echo ; \
        fi \
        && \
        if uname -m | grep -q armv7l; then \
            echo "**** Add Jellyfin repository ****" \
                && apt-get update \
                && apt-get install --no-install-recommends --no-install-suggests -y \
                    ca-certificates \
                    curl \
                    gnupg \
                && curl -ks https://repo.jellyfin.org/jellyfin_team.gpg.key | apt-key add - \
                && curl -ks https://keyserver.ubuntu.com/pks/lookup?op=get\&search=0x6587ffd6536b8826e88a62547876ae518cbcf2f2 | apt-key add - \
                && echo 'deb [arch=armhf] https://repo.jellyfin.org/ubuntu focal main' > /etc/apt/sources.list.d/jellyfin.list \
                && echo "deb http://ppa.launchpad.net/ubuntu-raspi2/ppa/ubuntu bionic main">> /etc/apt/sources.list.d/raspbins.list \
            && \
            echo "**** Install jellyfin-ffmpeg and linked 3rd party libs ****" \
                && apt-get update \
                && apt-get install --no-install-recommends --no-install-suggests -y \
                    jellyfin-ffmpeg \
                    libssl-dev \
                    libfontconfig1 \
                    libfreetype6 \
                    libomxil-bellagio0 \
                    libomxil-bellagio-bin \
                    libraspberrypi0 \
                    vainfo \
                    libva2 \
                    locales \
                && ln -s /usr/lib/jellyfin-ffmpeg/ffmpeg /usr/local/bin/ffmpeg \
                && ln -s /usr/lib/jellyfin-ffmpeg/ffprobe /usr/local/bin/ffprobe \
            && \
            echo "**** Remove build packages ****" \
                && apt-get remove -y \
                    curl \
                    gnupg \
            && \
            echo ; \
        fi \
    && \
    echo "**** Section cleanup ****" \
        && apt-get clean autoclean -y \
        && apt-get autoremove -y \
        && rm -rf \
            /var/lib/apt/lists/* \
            /var/tmp/* \
            /tmp/*


# Add pip requirements
COPY /requirements.txt /tmp/requirements.txt


# Install Unmanic python dependencies.
RUN \
    echo "**** Install Unmanic application dependencies ****" \
        && sleep 2 \
        && \
        echo "**** Update sources ****" \
            && apt-get update \
        && \
        echo "**** Install python ****" \
            && apt-get install -y --no-install-recommends \
                grc \
                python3 \
                python3-pip \
                python3-setuptools \
                unzip \
        && \
        if uname -m | grep -q armv7l; then \
            echo "**** Install python package build dependencies ****" \
                && apt-get install --no-install-recommends --no-install-suggests -y \
                    gcc \
                    python3-dev \
            && \
            echo ; \
        fi \
        && \
        if uname -m | grep -q aarch64; then \
            echo "**** Install python package build dependencies ****" \
                && apt-get install --no-install-recommends --no-install-suggests -y \
                    gcc \
                    python3-dev \
            && \
            echo ; \
        fi \
        && \
        echo "**** Install pip packages ****" \
            && python3 -m pip install --no-cache-dir -r /tmp/requirements.txt \
    && \
    echo "**** Section cleanup ****" \
        && apt-get clean autoclean -y \
        && apt-get autoremove -y \
        && rm -rf \
            /var/lib/apt/lists/* \
            /var/tmp/* \
            /tmp/*


# Install container startup script requirements
RUN \
    echo "**** Install startup script requirements ****" \
        && apt-get update \
        && apt-get install -y \
            curl \
            sqlite3 \
    && \
    echo "**** Section cleanup ****" \
        && apt-get clean autoclean -y \
        && apt-get autoremove -y \
        && rm -rf \
            /var/lib/apt/lists/* \
            /var/tmp/* \
            /tmp/*


# Install pre-built Unmanic wheel
# Must first run `python3 ./setup.py bdist_wheel` on host to build package
COPY /dist/ /src/
RUN \
    echo "**** Install Unmanic ****" \
        && sleep 2 \
        && \
        echo "**** Install unmanic from pre-built wheel ****" \
            && ls -l /src/ \
            && python3 -m pip install --no-cache-dir /src/*.whl \
        && \
        echo "**** Move unmanic executable so we can wrap a bash script around it for developers ****" \
            && mv -f /usr/local/bin/unmanic /usr/local/bin/unmanic-service \
        && \
        echo "**** Make default paths for unmanic library ****" \
            && mkdir -p /library


# Add local files
COPY /docker/root /<|MERGE_RESOLUTION|>--- conflicted
+++ resolved
@@ -18,12 +18,7 @@
         && apt-get update \
         && apt-get install -y \
             libexpat1=2.2.9-1build1 \
-<<<<<<< HEAD
             libgl1-mesa-dri=21.0.3-0ubuntu0.3~20.04.5 \
-=======
-            libgl1-mesa-dri=21.0.3-0ubuntu0.3~20.04.4 \
->>>>>>> 8439a766
-            libglib2.0-0=2.64.6-1~ubuntu20.04.4 \
             libgomp1=10.3.0-1ubuntu1~20.04 \
             libharfbuzz0b=2.6.4-1ubuntu4 \
             libv4l-0=1.18.0-2build1 \
@@ -63,11 +58,7 @@
             && \
             echo "**** Install MESA Media Drivers for AMD VAAPI ****" \
                 && apt-get install -y \
-<<<<<<< HEAD
                     mesa-va-drivers=21.0.3-0ubuntu0.3~20.04.5 \
-=======
-                    mesa-va-drivers=21.0.3-0ubuntu0.3~20.04.4 \
->>>>>>> 8439a766
             && \
             echo "**** Remove build packages ****" \
                 && apt-get remove -y \
