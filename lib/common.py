--- conflicted
+++ resolved
@@ -83,14 +83,6 @@
     return pt.second+pt.minute*60+pt.hour*3600
 
 
-<<<<<<< HEAD
-
-
-
-def test_logging():
-    logging.info("Check that these characters display correctly")
-    logging.info("\u251c – € ’ “ ” « » — à á ã ç ê é í ó õ ú")
-=======
 def tail(f, n, offset=0):
     """Reads a n lines from f with an offset of offset lines."""
     avg_line_length = 153
@@ -108,10 +100,15 @@
             return lines
         avg_line_length *= 1.3
 
+
 def touch(fname, mode=0o666, dir_fd=None, **kwargs):
     """Touch a file. If it does not exist, create it."""
     flags = os.O_CREAT | os.O_APPEND
     with os.fdopen(os.open(fname, flags=flags, mode=mode, dir_fd=dir_fd)) as f:
         os.utime(f.fileno() if os.utime in os.supports_fd else fname,
             dir_fd=None if os.supports_fd else dir_fd, **kwargs)
->>>>>>> 16aab11e
+
+
+def test_logging():
+    logging.info("Check that these characters display correctly")
+    logging.info("\u251c – € ’ “ ” « » — à á ã ç ê é í ó õ ú")
